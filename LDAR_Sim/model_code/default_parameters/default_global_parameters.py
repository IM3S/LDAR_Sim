# ------------------------------------------------------------------------------
# Program:     The LDAR Simulator (LDAR-Sim)
# File:        default_global_parameters
# Purpose:     Default global parameters
#
# Copyright (C) 2018-2021  Intelligent Methane Monitoring and Management System (IM3S) Group
#
# This program is free software: you can redistribute it and/or modify
# it under the terms of the MIT License as published
# by the Free Software Foundation, version 3.

# This program is distributed in the hope that it will be useful,
# but WITHOUT ANY WARRANTY; without even the implied warranty of
# MERCHANTABILITY or FITNESS FOR A PARTICULAR PURPOSE.  See the
# MIT License for more details.

# You should have received a copy of the MIT License
# along with this program.  If not, see <https://opensource.org/licenses/MIT>.
#
# ------------------------------------------------------------------------------

default_global_parameters = {
    'version': '2.0',
    'parameter_level': 'global',
    'input_directory': './inputs_template',
    'output_directory': './outputs',
    'n_processes':  None,
    'print_from_simulations': True,
    'n_simulations': 2,
    'write_data': True,
    'make_plots': True,
    'make_maps': True,
    'print_from_simulations': True,
    'programs': [],
    'start_date': [2017, 1, 1],
    'end_date': [2019, 12, 31],
    'reference_program': 'P_ref',
<<<<<<< HEAD
    'base_program': 'P_base'
=======
    'pregenerate_leaks': False,
>>>>>>> 1ee24040
}<|MERGE_RESOLUTION|>--- conflicted
+++ resolved
@@ -35,9 +35,5 @@
     'start_date': [2017, 1, 1],
     'end_date': [2019, 12, 31],
     'reference_program': 'P_ref',
-<<<<<<< HEAD
-    'base_program': 'P_base'
-=======
     'pregenerate_leaks': False,
->>>>>>> 1ee24040
 }